//
//  ParserTests.swift
//  SwiftCookInSwiftTests
//
//  Created by Alexey Dubovskoy on 07/12/2020.
//  Copyright © 2020 Alexey Dubovskoy. All rights reserved.
//

import Foundation
import XCTest
@testable import CookInSwift

class ParserTests: XCTestCase {
<<<<<<< HEAD
=======
 
    func testBasicDirection() {
        let recipe =
            """
            Add a bit of chilli
            """
                
        let result = try! Parser.parse(recipe) as! RecipeNode
        
        let direction = DirectionNode("Add a bit of chilli")
        let steps = [StepNode(instructions: [direction])]
        let node = RecipeNode(steps: steps)
                
        XCTAssertEqual(result, node)
    }
    
    func testMultiLineDirections() {
        let recipe =
            """
            Add a bit of chilli

            Add a bit of hummus
            """
        
        
        let result = try! Parser.parse(recipe) as! RecipeNode
                
        let steps = [
            StepNode(instructions: [DirectionNode("Add a bit of chilli")]),
            StepNode(instructions: [DirectionNode("Add a bit of hummus")]),
        ]
        let node = RecipeNode(steps: steps)
                
        XCTAssertEqual(result, node)
    }
    
    func testDirectionWithIngrident() {
        let recipe =
            """
            Add @chilli{3%items}, @ginger{10%g} and @milk{1%l}.
            """

        let result = try! Parser.parse(recipe) as! RecipeNode

        let steps = [
            StepNode(instructions: [
                    DirectionNode("Add "),
                    IngredientNode(name: "chilli", amount: AmountNode(quantity: 3, units: "items")),
                    DirectionNode(", "),
                    IngredientNode(name: "ginger", amount: AmountNode(quantity: 10, units: "g")),
                    DirectionNode(" and "),
                    IngredientNode(name: "milk", amount: AmountNode(quantity: 1, units: "l")),
                    DirectionNode(".")]),
        ]
        let node = RecipeNode(steps: steps)

        XCTAssertEqual(result, node)
    }
    
    func testIngridentExplicitUnits() {
        let recipe =
            """
            @chilli{3%items}
            """

        let result = try! Parser.parse(recipe) as! RecipeNode

        let steps = [
            StepNode(instructions: [IngredientNode(name: "chilli", amount: AmountNode(quantity: ConstantNode.integer(3), units: "items"))])
        ]
        let node = RecipeNode(steps: steps)

        XCTAssertEqual(result, node)
    }
    
    func testIngridentExplicitUnitsWithSpaces() {
        let recipe =
            """
            @chilli{ 3 % items }
            """

        let result = try! Parser.parse(recipe) as! RecipeNode

        let steps = [
            StepNode(instructions: [IngredientNode(name: "chilli", amount: AmountNode(quantity: ConstantNode.integer(3), units: "items"))])
        ]
        let node = RecipeNode(steps: steps)

        XCTAssertEqual(result, node)
    }
    
    func testIngridentImplicitQuantity() {
        let recipe =
            """
            @chilli{%items}
            """

        let result = try! Parser.parse(recipe) as! RecipeNode

        let steps = [
            StepNode(instructions: [IngredientNode(name: "chilli", amount: AmountNode(quantity: ConstantNode.integer(1), units: "items"))])
        ]
        let node = RecipeNode(steps: steps)

        XCTAssertEqual(result, node)
    }
    

    
    func testIngridentImplicitUnits() {
        let recipe =
            """
            @chilli{3}
            """
        
        let result = try! Parser.parse(recipe) as! RecipeNode
                
        let steps = [
            StepNode(instructions: [IngredientNode(name: "chilli", amount: AmountNode(quantity: ConstantNode.integer(3)))])
        ]
        let node = RecipeNode(steps: steps)
        
        XCTAssertEqual(result, node)
    }
    
    func testIngridentNoUnits() {
        let recipe =
            """
            @chilli
            """
        
        let result = try! Parser.parse(recipe) as! RecipeNode
                
        let steps = [
            StepNode(instructions: [IngredientNode(name: "chilli", amount: AmountNode(quantity: ConstantNode.integer(1)))])
        ]
        let node = RecipeNode(steps: steps)
        
        XCTAssertEqual(result, node)
    }

    func testIngridentNoUnitsNotOnlyString() {
        let recipe =
            """
            @5peppers
            """

        let result = try! Parser.parse(recipe) as! RecipeNode

        let steps = [
            StepNode(instructions: [IngredientNode(name: "5peppers", amount: AmountNode(quantity: ConstantNode.integer(1)))])
        ]
        let node = RecipeNode(steps: steps)

        XCTAssertEqual(result, node)
    }
    
    func testIngridentWithNumbers() {
        let recipe =
            """
            @tipo 00 flour{250%g}
            """
        
        let result = try! Parser.parse(recipe) as! RecipeNode
                
        let steps = [
            StepNode(instructions: [IngredientNode(name: "tipo 00 flour", amount: AmountNode(quantity: ConstantNode.integer(250), units: "g"))])
        ]
        let node = RecipeNode(steps: steps)
        
        XCTAssertEqual(result, node)
    }
    
    func testMultiWordIngrident() {
        let recipe =
            """
            @hot chilli{3}
            """
        
        let result = try! Parser.parse(recipe) as! RecipeNode
                
        let steps = [
            StepNode(instructions: [IngredientNode(name: "hot chilli", amount: AmountNode(quantity: ConstantNode.integer(3)))])
        ]
        let node = RecipeNode(steps: steps)
        
        XCTAssertEqual(result, node)
    }

    func testQuantityDigitalString() {
        let recipe =
            """
            @water{7 k }
            """

        let result = try! Parser.parse(recipe) as! RecipeNode

        let steps = [
            StepNode(instructions: [IngredientNode(name: "water", amount: AmountNode(quantity: ConstantNode.string("7 k")))])
        ]
        let node = RecipeNode(steps: steps)

        XCTAssertEqual(result, node)
    }
    
    func testMultiWordIngridentNoAmount() {
        let recipe =
            """
            @hot chilli{}
            """
        
        let result = try! Parser.parse(recipe) as! RecipeNode
                
        let steps = [
            StepNode(instructions: [IngredientNode(name: "hot chilli", amount: AmountNode(quantity: ConstantNode.integer(1)))])
        ]
        let node = RecipeNode(steps: steps)
        
        XCTAssertEqual(result, node)
    }

    func testIngredientMultipleWordsWithLeadingNumber() {
        let recipe =
            """
            Top with @1000 island dressing{ }
            """

        let result = try! Parser.parse(recipe) as! RecipeNode

        let steps = [
            StepNode(instructions: [
                    DirectionNode("Top with "),
                    IngredientNode(name: "1000 island dressing", amount: AmountNode(quantity: ConstantNode.integer(1)))]),
        ]
        let node = RecipeNode(steps: steps)

        XCTAssertEqual(result, node)
    }

    func testIngredientWithEmoji() {
        let recipe =
            """
            Add some @🧂
            """

        let result = try! Parser.parse(recipe) as! RecipeNode

        let steps = [
            StepNode(instructions: [
                    DirectionNode("Add some "),
                    IngredientNode(name: "🧂", amount: AmountNode(quantity: ConstantNode.integer(1)))]),
        ]
        let node = RecipeNode(steps: steps)

        XCTAssertEqual(result, node)
    }
    
    func testIngridentWithoutStopper() {
        let recipe =
            """
            @chilli cut into pieces
            """
        
        let result = try! Parser.parse(recipe) as! RecipeNode
                
        let steps = [
            StepNode(instructions: [IngredientNode(name: "chilli", amount: AmountNode(quantity: ConstantNode.integer(1))),
                                    DirectionNode(" cut into pieces"),
            ])
        ]
        let node = RecipeNode(steps: steps)
        
        XCTAssertEqual(result, node)
    }
    
    func testFractions() {
        let recipe =
            """
            @milk{1/2%cup}
            """
        
        let result = try! Parser.parse(recipe) as! RecipeNode
                
        let steps = [
            StepNode(instructions: [IngredientNode(name: "milk", amount: AmountNode(quantity: ConstantNode.fractional((1, 2)), units: "cup"))])
        ]
        let node = RecipeNode(steps: steps)
        
        XCTAssertEqual(result, node)
    }

    func testFractionsLike() {
        let recipe =
            """
            @milk{01/2%cup}
            """

        let result = try! Parser.parse(recipe) as! RecipeNode

        let steps = [
            StepNode(instructions: [IngredientNode(name: "milk", amount: AmountNode(quantity: ConstantNode.string("01/2"), units: "cup"))])
        ]
        let node = RecipeNode(steps: steps)

        XCTAssertEqual(result, node)
    }
    
    func testFractionsWithSpaces() {
        let recipe =
            """
            @milk{1 / 2 %cup}
            """
        
        let result = try! Parser.parse(recipe) as! RecipeNode
                
        let steps = [
            StepNode(instructions: [IngredientNode(name: "milk", amount: AmountNode(quantity: ConstantNode.fractional((1, 2)), units: "cup"))])
        ]
        let node = RecipeNode(steps: steps)
        
        XCTAssertEqual(result, node)
    }

    func testFractionsInDirections() {
        let recipe =
            """
            knife cut about every 1/2 inches
            """

        let result = try! Parser.parse(recipe) as! RecipeNode

        let steps = [
            StepNode(instructions: [DirectionNode("knife cut about every 1/2 inches")])
        ]
        let node = RecipeNode(steps: steps)

        XCTAssertEqual(result, node)
    }
    
    
    func testMutipleIngridentsWithoutStopper() {
        let recipe =
            """
            @chilli cut into pieces and @garlic
            """
        
        let result = try! Parser.parse(recipe) as! RecipeNode
                
        let steps = [
            StepNode(instructions: [IngredientNode(name: "chilli", amount: AmountNode(quantity: ConstantNode.integer(1))),
                                    DirectionNode(" cut into pieces and "),
                                    IngredientNode(name: "garlic", amount: AmountNode(quantity: ConstantNode.integer(1))),
            ])
        ]
        let node = RecipeNode(steps: steps)
        
        XCTAssertEqual(result, node)
    }
    
    func testEquipmentOneWord() {
        let recipe =
            """
            Simmer in #pan for some time
            """

        let result = try! Parser.parse(recipe) as! RecipeNode

        let steps = [
            StepNode(instructions: [
                    DirectionNode("Simmer in "),
                    EquipmentNode(name: "pan"),
                    DirectionNode(" for some time"),]),
        ]
        let node = RecipeNode(steps: steps)

        XCTAssertEqual(result, node)
    }
    
    func testEquipmentMultipleWords() {
        let recipe =
            """
            Fry in #frying pan{}
            """

        let result = try! Parser.parse(recipe) as! RecipeNode

        let steps = [
            StepNode(instructions: [
                    DirectionNode("Fry in "),
                    EquipmentNode(name: "frying pan")]),
        ]
        let node = RecipeNode(steps: steps)

        XCTAssertEqual(result, node)
    }

    func testEquipmentMultipleWordsWithSpaces() {
        let recipe =
            """
            Fry in #frying pan{ }
            """

        let result = try! Parser.parse(recipe) as! RecipeNode

        let steps = [
            StepNode(instructions: [
                    DirectionNode("Fry in "),
                    EquipmentNode(name: "frying pan")]),
        ]
        let node = RecipeNode(steps: steps)

        XCTAssertEqual(result, node)
    }

    func testEquipmentMultipleWordsWithLeadingNumber() {
        let recipe =
            """
            Fry in #7-inch nonstick frying pan{ }
            """

        let result = try! Parser.parse(recipe) as! RecipeNode

        let steps = [
            StepNode(instructions: [
                    DirectionNode("Fry in "),
                    EquipmentNode(name: "7-inch nonstick frying pan")]),
        ]
        let node = RecipeNode(steps: steps)

        XCTAssertEqual(result, node)
    }
    
    func testTimerInteger() {
        let recipe =
            """
            Fry for ~{10%minutes}
            """

        let result = try! Parser.parse(recipe) as! RecipeNode

        let steps = [
            StepNode(instructions: [
                    DirectionNode("Fry for "),
                    TimerNode(quantity: 10, units: "minutes")]),
        ]
        let node = RecipeNode(steps: steps)

        XCTAssertEqual(result, node)
    }

    func testTimerWithName() {
        let recipe =
            """
            Fry for ~potato{42%minutes}
            """

        let result = try! Parser.parse(recipe) as! RecipeNode

        let steps = [
            StepNode(instructions: [
                    DirectionNode("Fry for "),
                        TimerNode(quantity: 42, units: "minutes", name: "potato")]),
        ]
        let node = RecipeNode(steps: steps)

        XCTAssertEqual(result, node)
    }
    
    func testTimerDecimal() {
        let recipe =
            """
            Fry for ~{1.5%minutes}
            """

        let result = try! Parser.parse(recipe) as! RecipeNode

        let steps = [
            StepNode(instructions: [
                    DirectionNode("Fry for "),
                        TimerNode(quantity: 1.5, units: "minutes")]),
        ]
        let node = RecipeNode(steps: steps)

        XCTAssertEqual(result, node)
    }
    
    func testTimerFractional() {
        let recipe =
            """
            Fry for ~{1/2%hour}
            """

        let result = try! Parser.parse(recipe) as! RecipeNode

        let steps = [
            StepNode(instructions: [
                    DirectionNode("Fry for "),
                        TimerNode(quantity: (1,2), units: "hour")]),
        ]
        let node = RecipeNode(steps: steps)

        XCTAssertEqual(result, node)
    }
    
    
    func testDirectionsWithNumbers() {
        let recipe =
            """
            Heat 5L of water
            """
        
        let result = try! Parser.parse(recipe) as! RecipeNode
                
        let steps = [
            StepNode(instructions: [DirectionNode("Heat 5L of water"),
            ])
        ]
        let node = RecipeNode(steps: steps)
        
        XCTAssertEqual(result, node)
    }
    
    func testDirectionsWithDegrees() {
        let recipe =
            """
            Heat oven up to 200°C
            """
        
        let result = try! Parser.parse(recipe) as! RecipeNode
                
        let steps = [
            StepNode(instructions: [DirectionNode("Heat oven up to 200°C"),
            ])
        ]
        let node = RecipeNode(steps: steps)
        
        XCTAssertEqual(result, node)
    }
    
    func testQuantityAsText() {
        let recipe =
            """
            @thyme{few%springs}
            """
        
        let result = try! Parser.parse(recipe) as! RecipeNode
                
        let steps = [
            StepNode(instructions: [IngredientNode(name: "thyme", amount: AmountNode(quantity: ConstantNode.string("few"), units: "springs"))])
        ]
        let node = RecipeNode(steps: steps)
        
        XCTAssertEqual(result, node)
    }
    
    func testComments() {
        let recipe = "-- testing comments"
        
        let result = try! Parser.parse(recipe) as! RecipeNode
                
        let steps = [
            StepNode(instructions: [])
        ]
        let node = RecipeNode(steps: steps)
        
        XCTAssertEqual(result, node)
    }
    
    func testCommentsWithIngredients() {
        let recipe =
        """
        -- testing comments
        @thyme{2%springs}
        """
        
        let result = try! Parser.parse(recipe) as! RecipeNode
                
        let steps = [
            StepNode(instructions: [IngredientNode(name: "thyme", amount: AmountNode(quantity: ConstantNode.integer(2), units: "springs"))])
        ]
        let node = RecipeNode(steps: steps)
        
        XCTAssertEqual(result, node)
    }
    
    
    func testCommentsAfterIngredients() {
        let recipe =
        """
        @thyme{2%springs} -- testing comments
        """
        
        let result = try! Parser.parse(recipe) as! RecipeNode
                
        let steps = [
            StepNode(instructions: [IngredientNode(name: "thyme", amount: AmountNode(quantity: ConstantNode.integer(2), units: "springs")), DirectionNode(" ")])
        ]
        let node = RecipeNode(steps: steps)
        
        XCTAssertEqual(result, node)
    }
    
    func testSlashInText() {
        let recipe = "Preheat the oven to 200℃/Fan 180°C."
        
        let result = try! Parser.parse(recipe) as! RecipeNode
                
        let steps = [
            StepNode(instructions: [DirectionNode("Preheat the oven to 200℃/Fan 180°C.")])
        ]
        let node = RecipeNode(steps: steps)
        
        XCTAssertEqual(result, node)
    }
    
    func testMetadata() {
        let recipe = ">> sourced: babooshka"
        
        let result = try! Parser.parse(recipe) as! RecipeNode
                        
        let node = RecipeNode(steps: [], metadata: [MetadataNode("sourced", "babooshka")])
        
        XCTAssertEqual(result, node)
    }
    
    func testMetadataBreak() {
        let recipe = "hello >> sourced: babooshka"
        
        let result = try! Parser.parse(recipe) as! RecipeNode
        
        let steps = [
            StepNode(instructions: [DirectionNode("hello >> sourced: babooshka")])
        ]
        let node = RecipeNode(steps: steps)
        
        XCTAssertEqual(result, node)
    }

    func testMetadataMultiwordKey() {
        let recipe = ">> cooking time: 30 mins"

        let result = try! Parser.parse(recipe) as! RecipeNode

        let node = RecipeNode(steps: [], metadata: [MetadataNode("cooking time", "30 mins")])

        XCTAssertEqual(result, node)
    }

    func testMetadataMultiwordKeyWithSpaces() {
        let recipe = ">>cooking time    :30 mins"

        let result = try! Parser.parse(recipe) as! RecipeNode

        let node = RecipeNode(steps: [], metadata: [MetadataNode("cooking time", "30 mins")])

        XCTAssertEqual(result, node)
    }
    
    func testServings() {
        let recipe = ">> servings: 1|2|3"
        
        let result = try! Parser.parse(recipe) as! RecipeNode
        let node = RecipeNode(steps: [], metadata: [MetadataNode("servings", "1|2|3")])
        
        XCTAssertEqual(result, node)
    }

    func testMultipleLines() {
        let recipe = """
            >> Prep Time: 15 minutes
            >> Cook Time: 30 minutes
            """

        let result = try! Parser.parse(recipe) as! RecipeNode
        let node = RecipeNode(steps: [], metadata: [MetadataNode("Prep Time", "15 minutes"), MetadataNode("Cook Time", "30 minutes")])

        XCTAssertEqual(result, node)
    }

>>>>>>> 76933322
    
//    TODO add tests for errors and edge-cases
// TODO spaces in all possible random places
//    special symbols, quotes
}<|MERGE_RESOLUTION|>--- conflicted
+++ resolved
@@ -11,690 +11,8 @@
 @testable import CookInSwift
 
 class ParserTests: XCTestCase {
-<<<<<<< HEAD
-=======
- 
-    func testBasicDirection() {
-        let recipe =
-            """
-            Add a bit of chilli
-            """
-                
-        let result = try! Parser.parse(recipe) as! RecipeNode
-        
-        let direction = DirectionNode("Add a bit of chilli")
-        let steps = [StepNode(instructions: [direction])]
-        let node = RecipeNode(steps: steps)
-                
-        XCTAssertEqual(result, node)
-    }
-    
-    func testMultiLineDirections() {
-        let recipe =
-            """
-            Add a bit of chilli
-
-            Add a bit of hummus
-            """
-        
-        
-        let result = try! Parser.parse(recipe) as! RecipeNode
-                
-        let steps = [
-            StepNode(instructions: [DirectionNode("Add a bit of chilli")]),
-            StepNode(instructions: [DirectionNode("Add a bit of hummus")]),
-        ]
-        let node = RecipeNode(steps: steps)
-                
-        XCTAssertEqual(result, node)
-    }
-    
-    func testDirectionWithIngrident() {
-        let recipe =
-            """
-            Add @chilli{3%items}, @ginger{10%g} and @milk{1%l}.
-            """
-
-        let result = try! Parser.parse(recipe) as! RecipeNode
-
-        let steps = [
-            StepNode(instructions: [
-                    DirectionNode("Add "),
-                    IngredientNode(name: "chilli", amount: AmountNode(quantity: 3, units: "items")),
-                    DirectionNode(", "),
-                    IngredientNode(name: "ginger", amount: AmountNode(quantity: 10, units: "g")),
-                    DirectionNode(" and "),
-                    IngredientNode(name: "milk", amount: AmountNode(quantity: 1, units: "l")),
-                    DirectionNode(".")]),
-        ]
-        let node = RecipeNode(steps: steps)
-
-        XCTAssertEqual(result, node)
-    }
-    
-    func testIngridentExplicitUnits() {
-        let recipe =
-            """
-            @chilli{3%items}
-            """
-
-        let result = try! Parser.parse(recipe) as! RecipeNode
-
-        let steps = [
-            StepNode(instructions: [IngredientNode(name: "chilli", amount: AmountNode(quantity: ConstantNode.integer(3), units: "items"))])
-        ]
-        let node = RecipeNode(steps: steps)
-
-        XCTAssertEqual(result, node)
-    }
-    
-    func testIngridentExplicitUnitsWithSpaces() {
-        let recipe =
-            """
-            @chilli{ 3 % items }
-            """
-
-        let result = try! Parser.parse(recipe) as! RecipeNode
-
-        let steps = [
-            StepNode(instructions: [IngredientNode(name: "chilli", amount: AmountNode(quantity: ConstantNode.integer(3), units: "items"))])
-        ]
-        let node = RecipeNode(steps: steps)
-
-        XCTAssertEqual(result, node)
-    }
-    
-    func testIngridentImplicitQuantity() {
-        let recipe =
-            """
-            @chilli{%items}
-            """
-
-        let result = try! Parser.parse(recipe) as! RecipeNode
-
-        let steps = [
-            StepNode(instructions: [IngredientNode(name: "chilli", amount: AmountNode(quantity: ConstantNode.integer(1), units: "items"))])
-        ]
-        let node = RecipeNode(steps: steps)
-
-        XCTAssertEqual(result, node)
-    }
-    
-
-    
-    func testIngridentImplicitUnits() {
-        let recipe =
-            """
-            @chilli{3}
-            """
-        
-        let result = try! Parser.parse(recipe) as! RecipeNode
-                
-        let steps = [
-            StepNode(instructions: [IngredientNode(name: "chilli", amount: AmountNode(quantity: ConstantNode.integer(3)))])
-        ]
-        let node = RecipeNode(steps: steps)
-        
-        XCTAssertEqual(result, node)
-    }
-    
-    func testIngridentNoUnits() {
-        let recipe =
-            """
-            @chilli
-            """
-        
-        let result = try! Parser.parse(recipe) as! RecipeNode
-                
-        let steps = [
-            StepNode(instructions: [IngredientNode(name: "chilli", amount: AmountNode(quantity: ConstantNode.integer(1)))])
-        ]
-        let node = RecipeNode(steps: steps)
-        
-        XCTAssertEqual(result, node)
-    }
-
-    func testIngridentNoUnitsNotOnlyString() {
-        let recipe =
-            """
-            @5peppers
-            """
-
-        let result = try! Parser.parse(recipe) as! RecipeNode
-
-        let steps = [
-            StepNode(instructions: [IngredientNode(name: "5peppers", amount: AmountNode(quantity: ConstantNode.integer(1)))])
-        ]
-        let node = RecipeNode(steps: steps)
-
-        XCTAssertEqual(result, node)
-    }
-    
-    func testIngridentWithNumbers() {
-        let recipe =
-            """
-            @tipo 00 flour{250%g}
-            """
-        
-        let result = try! Parser.parse(recipe) as! RecipeNode
-                
-        let steps = [
-            StepNode(instructions: [IngredientNode(name: "tipo 00 flour", amount: AmountNode(quantity: ConstantNode.integer(250), units: "g"))])
-        ]
-        let node = RecipeNode(steps: steps)
-        
-        XCTAssertEqual(result, node)
-    }
-    
-    func testMultiWordIngrident() {
-        let recipe =
-            """
-            @hot chilli{3}
-            """
-        
-        let result = try! Parser.parse(recipe) as! RecipeNode
-                
-        let steps = [
-            StepNode(instructions: [IngredientNode(name: "hot chilli", amount: AmountNode(quantity: ConstantNode.integer(3)))])
-        ]
-        let node = RecipeNode(steps: steps)
-        
-        XCTAssertEqual(result, node)
-    }
-
-    func testQuantityDigitalString() {
-        let recipe =
-            """
-            @water{7 k }
-            """
-
-        let result = try! Parser.parse(recipe) as! RecipeNode
-
-        let steps = [
-            StepNode(instructions: [IngredientNode(name: "water", amount: AmountNode(quantity: ConstantNode.string("7 k")))])
-        ]
-        let node = RecipeNode(steps: steps)
-
-        XCTAssertEqual(result, node)
-    }
-    
-    func testMultiWordIngridentNoAmount() {
-        let recipe =
-            """
-            @hot chilli{}
-            """
-        
-        let result = try! Parser.parse(recipe) as! RecipeNode
-                
-        let steps = [
-            StepNode(instructions: [IngredientNode(name: "hot chilli", amount: AmountNode(quantity: ConstantNode.integer(1)))])
-        ]
-        let node = RecipeNode(steps: steps)
-        
-        XCTAssertEqual(result, node)
-    }
-
-    func testIngredientMultipleWordsWithLeadingNumber() {
-        let recipe =
-            """
-            Top with @1000 island dressing{ }
-            """
-
-        let result = try! Parser.parse(recipe) as! RecipeNode
-
-        let steps = [
-            StepNode(instructions: [
-                    DirectionNode("Top with "),
-                    IngredientNode(name: "1000 island dressing", amount: AmountNode(quantity: ConstantNode.integer(1)))]),
-        ]
-        let node = RecipeNode(steps: steps)
-
-        XCTAssertEqual(result, node)
-    }
-
-    func testIngredientWithEmoji() {
-        let recipe =
-            """
-            Add some @🧂
-            """
-
-        let result = try! Parser.parse(recipe) as! RecipeNode
-
-        let steps = [
-            StepNode(instructions: [
-                    DirectionNode("Add some "),
-                    IngredientNode(name: "🧂", amount: AmountNode(quantity: ConstantNode.integer(1)))]),
-        ]
-        let node = RecipeNode(steps: steps)
-
-        XCTAssertEqual(result, node)
-    }
-    
-    func testIngridentWithoutStopper() {
-        let recipe =
-            """
-            @chilli cut into pieces
-            """
-        
-        let result = try! Parser.parse(recipe) as! RecipeNode
-                
-        let steps = [
-            StepNode(instructions: [IngredientNode(name: "chilli", amount: AmountNode(quantity: ConstantNode.integer(1))),
-                                    DirectionNode(" cut into pieces"),
-            ])
-        ]
-        let node = RecipeNode(steps: steps)
-        
-        XCTAssertEqual(result, node)
-    }
-    
-    func testFractions() {
-        let recipe =
-            """
-            @milk{1/2%cup}
-            """
-        
-        let result = try! Parser.parse(recipe) as! RecipeNode
-                
-        let steps = [
-            StepNode(instructions: [IngredientNode(name: "milk", amount: AmountNode(quantity: ConstantNode.fractional((1, 2)), units: "cup"))])
-        ]
-        let node = RecipeNode(steps: steps)
-        
-        XCTAssertEqual(result, node)
-    }
-
-    func testFractionsLike() {
-        let recipe =
-            """
-            @milk{01/2%cup}
-            """
-
-        let result = try! Parser.parse(recipe) as! RecipeNode
-
-        let steps = [
-            StepNode(instructions: [IngredientNode(name: "milk", amount: AmountNode(quantity: ConstantNode.string("01/2"), units: "cup"))])
-        ]
-        let node = RecipeNode(steps: steps)
-
-        XCTAssertEqual(result, node)
-    }
-    
-    func testFractionsWithSpaces() {
-        let recipe =
-            """
-            @milk{1 / 2 %cup}
-            """
-        
-        let result = try! Parser.parse(recipe) as! RecipeNode
-                
-        let steps = [
-            StepNode(instructions: [IngredientNode(name: "milk", amount: AmountNode(quantity: ConstantNode.fractional((1, 2)), units: "cup"))])
-        ]
-        let node = RecipeNode(steps: steps)
-        
-        XCTAssertEqual(result, node)
-    }
-
-    func testFractionsInDirections() {
-        let recipe =
-            """
-            knife cut about every 1/2 inches
-            """
-
-        let result = try! Parser.parse(recipe) as! RecipeNode
-
-        let steps = [
-            StepNode(instructions: [DirectionNode("knife cut about every 1/2 inches")])
-        ]
-        let node = RecipeNode(steps: steps)
-
-        XCTAssertEqual(result, node)
-    }
-    
-    
-    func testMutipleIngridentsWithoutStopper() {
-        let recipe =
-            """
-            @chilli cut into pieces and @garlic
-            """
-        
-        let result = try! Parser.parse(recipe) as! RecipeNode
-                
-        let steps = [
-            StepNode(instructions: [IngredientNode(name: "chilli", amount: AmountNode(quantity: ConstantNode.integer(1))),
-                                    DirectionNode(" cut into pieces and "),
-                                    IngredientNode(name: "garlic", amount: AmountNode(quantity: ConstantNode.integer(1))),
-            ])
-        ]
-        let node = RecipeNode(steps: steps)
-        
-        XCTAssertEqual(result, node)
-    }
-    
-    func testEquipmentOneWord() {
-        let recipe =
-            """
-            Simmer in #pan for some time
-            """
-
-        let result = try! Parser.parse(recipe) as! RecipeNode
-
-        let steps = [
-            StepNode(instructions: [
-                    DirectionNode("Simmer in "),
-                    EquipmentNode(name: "pan"),
-                    DirectionNode(" for some time"),]),
-        ]
-        let node = RecipeNode(steps: steps)
-
-        XCTAssertEqual(result, node)
-    }
-    
-    func testEquipmentMultipleWords() {
-        let recipe =
-            """
-            Fry in #frying pan{}
-            """
-
-        let result = try! Parser.parse(recipe) as! RecipeNode
-
-        let steps = [
-            StepNode(instructions: [
-                    DirectionNode("Fry in "),
-                    EquipmentNode(name: "frying pan")]),
-        ]
-        let node = RecipeNode(steps: steps)
-
-        XCTAssertEqual(result, node)
-    }
-
-    func testEquipmentMultipleWordsWithSpaces() {
-        let recipe =
-            """
-            Fry in #frying pan{ }
-            """
-
-        let result = try! Parser.parse(recipe) as! RecipeNode
-
-        let steps = [
-            StepNode(instructions: [
-                    DirectionNode("Fry in "),
-                    EquipmentNode(name: "frying pan")]),
-        ]
-        let node = RecipeNode(steps: steps)
-
-        XCTAssertEqual(result, node)
-    }
-
-    func testEquipmentMultipleWordsWithLeadingNumber() {
-        let recipe =
-            """
-            Fry in #7-inch nonstick frying pan{ }
-            """
-
-        let result = try! Parser.parse(recipe) as! RecipeNode
-
-        let steps = [
-            StepNode(instructions: [
-                    DirectionNode("Fry in "),
-                    EquipmentNode(name: "7-inch nonstick frying pan")]),
-        ]
-        let node = RecipeNode(steps: steps)
-
-        XCTAssertEqual(result, node)
-    }
-    
-    func testTimerInteger() {
-        let recipe =
-            """
-            Fry for ~{10%minutes}
-            """
-
-        let result = try! Parser.parse(recipe) as! RecipeNode
-
-        let steps = [
-            StepNode(instructions: [
-                    DirectionNode("Fry for "),
-                    TimerNode(quantity: 10, units: "minutes")]),
-        ]
-        let node = RecipeNode(steps: steps)
-
-        XCTAssertEqual(result, node)
-    }
-
-    func testTimerWithName() {
-        let recipe =
-            """
-            Fry for ~potato{42%minutes}
-            """
-
-        let result = try! Parser.parse(recipe) as! RecipeNode
-
-        let steps = [
-            StepNode(instructions: [
-                    DirectionNode("Fry for "),
-                        TimerNode(quantity: 42, units: "minutes", name: "potato")]),
-        ]
-        let node = RecipeNode(steps: steps)
-
-        XCTAssertEqual(result, node)
-    }
-    
-    func testTimerDecimal() {
-        let recipe =
-            """
-            Fry for ~{1.5%minutes}
-            """
-
-        let result = try! Parser.parse(recipe) as! RecipeNode
-
-        let steps = [
-            StepNode(instructions: [
-                    DirectionNode("Fry for "),
-                        TimerNode(quantity: 1.5, units: "minutes")]),
-        ]
-        let node = RecipeNode(steps: steps)
-
-        XCTAssertEqual(result, node)
-    }
-    
-    func testTimerFractional() {
-        let recipe =
-            """
-            Fry for ~{1/2%hour}
-            """
-
-        let result = try! Parser.parse(recipe) as! RecipeNode
-
-        let steps = [
-            StepNode(instructions: [
-                    DirectionNode("Fry for "),
-                        TimerNode(quantity: (1,2), units: "hour")]),
-        ]
-        let node = RecipeNode(steps: steps)
-
-        XCTAssertEqual(result, node)
-    }
-    
-    
-    func testDirectionsWithNumbers() {
-        let recipe =
-            """
-            Heat 5L of water
-            """
-        
-        let result = try! Parser.parse(recipe) as! RecipeNode
-                
-        let steps = [
-            StepNode(instructions: [DirectionNode("Heat 5L of water"),
-            ])
-        ]
-        let node = RecipeNode(steps: steps)
-        
-        XCTAssertEqual(result, node)
-    }
-    
-    func testDirectionsWithDegrees() {
-        let recipe =
-            """
-            Heat oven up to 200°C
-            """
-        
-        let result = try! Parser.parse(recipe) as! RecipeNode
-                
-        let steps = [
-            StepNode(instructions: [DirectionNode("Heat oven up to 200°C"),
-            ])
-        ]
-        let node = RecipeNode(steps: steps)
-        
-        XCTAssertEqual(result, node)
-    }
-    
-    func testQuantityAsText() {
-        let recipe =
-            """
-            @thyme{few%springs}
-            """
-        
-        let result = try! Parser.parse(recipe) as! RecipeNode
-                
-        let steps = [
-            StepNode(instructions: [IngredientNode(name: "thyme", amount: AmountNode(quantity: ConstantNode.string("few"), units: "springs"))])
-        ]
-        let node = RecipeNode(steps: steps)
-        
-        XCTAssertEqual(result, node)
-    }
-    
-    func testComments() {
-        let recipe = "-- testing comments"
-        
-        let result = try! Parser.parse(recipe) as! RecipeNode
-                
-        let steps = [
-            StepNode(instructions: [])
-        ]
-        let node = RecipeNode(steps: steps)
-        
-        XCTAssertEqual(result, node)
-    }
-    
-    func testCommentsWithIngredients() {
-        let recipe =
-        """
-        -- testing comments
-        @thyme{2%springs}
-        """
-        
-        let result = try! Parser.parse(recipe) as! RecipeNode
-                
-        let steps = [
-            StepNode(instructions: [IngredientNode(name: "thyme", amount: AmountNode(quantity: ConstantNode.integer(2), units: "springs"))])
-        ]
-        let node = RecipeNode(steps: steps)
-        
-        XCTAssertEqual(result, node)
-    }
-    
-    
-    func testCommentsAfterIngredients() {
-        let recipe =
-        """
-        @thyme{2%springs} -- testing comments
-        """
-        
-        let result = try! Parser.parse(recipe) as! RecipeNode
-                
-        let steps = [
-            StepNode(instructions: [IngredientNode(name: "thyme", amount: AmountNode(quantity: ConstantNode.integer(2), units: "springs")), DirectionNode(" ")])
-        ]
-        let node = RecipeNode(steps: steps)
-        
-        XCTAssertEqual(result, node)
-    }
-    
-    func testSlashInText() {
-        let recipe = "Preheat the oven to 200℃/Fan 180°C."
-        
-        let result = try! Parser.parse(recipe) as! RecipeNode
-                
-        let steps = [
-            StepNode(instructions: [DirectionNode("Preheat the oven to 200℃/Fan 180°C.")])
-        ]
-        let node = RecipeNode(steps: steps)
-        
-        XCTAssertEqual(result, node)
-    }
-    
-    func testMetadata() {
-        let recipe = ">> sourced: babooshka"
-        
-        let result = try! Parser.parse(recipe) as! RecipeNode
-                        
-        let node = RecipeNode(steps: [], metadata: [MetadataNode("sourced", "babooshka")])
-        
-        XCTAssertEqual(result, node)
-    }
-    
-    func testMetadataBreak() {
-        let recipe = "hello >> sourced: babooshka"
-        
-        let result = try! Parser.parse(recipe) as! RecipeNode
-        
-        let steps = [
-            StepNode(instructions: [DirectionNode("hello >> sourced: babooshka")])
-        ]
-        let node = RecipeNode(steps: steps)
-        
-        XCTAssertEqual(result, node)
-    }
-
-    func testMetadataMultiwordKey() {
-        let recipe = ">> cooking time: 30 mins"
-
-        let result = try! Parser.parse(recipe) as! RecipeNode
-
-        let node = RecipeNode(steps: [], metadata: [MetadataNode("cooking time", "30 mins")])
-
-        XCTAssertEqual(result, node)
-    }
-
-    func testMetadataMultiwordKeyWithSpaces() {
-        let recipe = ">>cooking time    :30 mins"
-
-        let result = try! Parser.parse(recipe) as! RecipeNode
-
-        let node = RecipeNode(steps: [], metadata: [MetadataNode("cooking time", "30 mins")])
-
-        XCTAssertEqual(result, node)
-    }
-    
-    func testServings() {
-        let recipe = ">> servings: 1|2|3"
-        
-        let result = try! Parser.parse(recipe) as! RecipeNode
-        let node = RecipeNode(steps: [], metadata: [MetadataNode("servings", "1|2|3")])
-        
-        XCTAssertEqual(result, node)
-    }
-
-    func testMultipleLines() {
-        let recipe = """
-            >> Prep Time: 15 minutes
-            >> Cook Time: 30 minutes
-            """
-
-        let result = try! Parser.parse(recipe) as! RecipeNode
-        let node = RecipeNode(steps: [], metadata: [MetadataNode("Prep Time", "15 minutes"), MetadataNode("Cook Time", "30 minutes")])
-
-        XCTAssertEqual(result, node)
-    }
-
->>>>>>> 76933322
     
 //    TODO add tests for errors and edge-cases
-// TODO spaces in all possible random places
+//    TODO spaces in all possible random places
 //    special symbols, quotes
 }